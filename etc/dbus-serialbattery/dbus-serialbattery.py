--- conflicted
+++ resolved
@@ -15,11 +15,8 @@
 import battery
 from lltjbd import LltJbd
 from daly import Daly
-<<<<<<< HEAD
 from MNB_BMS import MNB
-=======
 from ant import Ant
->>>>>>> b69082f3
 
 # Logging
 logging.info('Starting dbus-serialbattery')
@@ -42,11 +39,8 @@
             Daly(port=_port, baud=9600, address=b"\x40"),
             Daly(port=_port, baud=9600, address=b"\x80"),
             LltJbd(port=_port, baud=9600),
-<<<<<<< HEAD
             MNB(port=_port, baud=9600),
-=======
             Ant(port=_port, baud=19200),
->>>>>>> b69082f3
         ]
 
         # try to establish communications with the battery 3 times, else exit
