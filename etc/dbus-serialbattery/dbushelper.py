--- conflicted
+++ resolved
@@ -239,12 +239,6 @@
         self._dbusservice['/Alarms/HighTemperature'] = self.battery.protection.temp_high_discharge
         self._dbusservice['/Alarms/LowTemperature'] = self.battery.protection.temp_low_discharge
 
-<<<<<<< HEAD
-        logger.debug("logged to dbus " + 
-                    "{:0.2f}V".format(round(self.battery.voltage / 100, 2)) +
-                    "{:0.2f}A".format(round(self.battery.current / 100, 2)) +
-                    "{:0.2f}%".format(round(self.battery.soc, 2)))
-=======
         #cell voltages
         if (BATTERY_CELL_DATA_FORMAT>0):
             voltageSum = 0
@@ -272,5 +266,4 @@
             self.battery.time_to_soc_update -= 1
 
         logger.debug("logged to dbus [%s]"%str(round(self.battery.soc, 2)))
->>>>>>> af825ab3
         self.battery.log_cell_data()